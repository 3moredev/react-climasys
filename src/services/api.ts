import axios from 'axios'

// Create axios instance with base configuration
const api = axios.create({
<<<<<<< HEAD
  baseURL: 'http://localhost:8081/api',
=======
  baseURL: import.meta.env.VITE_API_BASE_URL || 'http://localhost:8080/api',
>>>>>>> fcbb19e7
  timeout: 10000,
  headers: {
    'Content-Type': 'application/json',
  },
  withCredentials: true, // Important for session cookies
})

// Session timeout handling
let sessionTimeoutWarningShown = false
let sessionTimeoutTimer: ReturnType<typeof setTimeout> | null = null

// Function to handle session timeout
const handleSessionTimeout = (message: string = 'Your session has expired. Please log in again.') => {
  // Clear any existing timers
  if (sessionTimeoutTimer) {
    clearTimeout(sessionTimeoutTimer)
  }

  // Clear local storage
  localStorage.removeItem('token')
  localStorage.removeItem('user')

  // Dispatch custom event for components to listen to
  window.dispatchEvent(new CustomEvent('sessionTimeout', {
    detail: { message }
  }))

  // Show session timeout message
  if (!sessionTimeoutWarningShown) {
    sessionTimeoutWarningShown = true

    // Create a modal or alert for session timeout
    const timeoutModal = document.createElement('div')
    timeoutModal.style.cssText = `
      position: fixed;
      top: 0;
      left: 0;
      width: 100%;
      height: 100%;
      background: rgba(0, 0, 0, 0.8);
      display: flex;
      justify-content: center;
      align-items: center;
      z-index: 10000;
      font-family: Arial, sans-serif;
    `

    timeoutModal.innerHTML = `
      <div style="
        background: white;
        padding: 30px;
        border-radius: 8px;
        text-align: center;
        max-width: 400px;
        box-shadow: 0 4px 20px rgba(0, 0, 0, 0.3);
      ">
        <h3 style="color: #d32f2f; margin-bottom: 15px;">Session Expired</h3>
        <p style="margin-bottom: 20px; color: #666;">${message}</p>
        <button onclick="window.location.href='/login'" style="
          background: #1976d2;
          color: white;
          border: none;
          padding: 10px 20px;
          border-radius: 4px;
          cursor: pointer;
          font-size: 14px;
        ">Go to Login</button>
      </div>
    `

    document.body.appendChild(timeoutModal)

    // Auto redirect after 5 seconds
    sessionTimeoutTimer = setTimeout(() => {
      window.location.href = '/login'
    }, 5000)
  }
}

// Request interceptor
api.interceptors.request.use(
  (config) => {
    // Reset session timeout warning flag on successful requests
    sessionTimeoutWarningShown = false

    // Add session cookie support
    config.withCredentials = true

    return config
  },
  (error) => {
    return Promise.reject(error)
  }
)

// Response interceptor to handle session timeout and auth errors
api.interceptors.response.use(
  (response) => {
    // Reset session timeout warning flag on successful responses
    sessionTimeoutWarningShown = false
    return response
  },
  (error) => {
    const { response } = error

    if (response?.status === 401) {
      // Session expired or unauthorized
      const errorMessage = response.data?.message || response.data?.error || 'Your session has expired. Please log in again.'
      handleSessionTimeout(errorMessage)
    } else if (response?.status === 403) {
      // Forbidden - might be session related
      const errorMessage = response.data?.message || 'Access denied. Your session may have expired.'
      handleSessionTimeout(errorMessage)
    } else if (error.code === 'ECONNABORTED' && error.message.includes('timeout')) {
      // Request timeout - might indicate server issues
      console.warn('Request timeout - this might indicate server connectivity issues')
    }

    return Promise.reject(error)
  }
)

// Session monitoring function
export const startSessionMonitoring = () => {
  // Check session validity every 5 minutes
  const sessionCheckInterval = setInterval(async () => {
    try {
      const response = await api.get('/auth/session/validate')
      if (!response.data.valid) {
        handleSessionTimeout('Your session has expired due to inactivity.')
        clearInterval(sessionCheckInterval)
      }
    } catch (error) {
      // If session validation fails, assume session is expired
      handleSessionTimeout('Unable to validate session. Please log in again.')
      clearInterval(sessionCheckInterval)
    }
  }, 5 * 60 * 1000) // 5 minutes

  // Return cleanup function
  return () => clearInterval(sessionCheckInterval)
}

// Function to reset session timeout warning
export const resetSessionTimeoutWarning = () => {
  sessionTimeoutWarningShown = false
  if (sessionTimeoutTimer) {
    clearTimeout(sessionTimeoutTimer)
    sessionTimeoutTimer = null
  }
}

export default api<|MERGE_RESOLUTION|>--- conflicted
+++ resolved
@@ -2,11 +2,7 @@
 
 // Create axios instance with base configuration
 const api = axios.create({
-<<<<<<< HEAD
-  baseURL: 'http://localhost:8081/api',
-=======
   baseURL: import.meta.env.VITE_API_BASE_URL || 'http://localhost:8080/api',
->>>>>>> fcbb19e7
   timeout: 10000,
   headers: {
     'Content-Type': 'application/json',
