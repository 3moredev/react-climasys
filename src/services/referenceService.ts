import api from './api'

export interface GenderOption {
  id: string
  name: string
}

// Normalizes various backend payload shapes to { id, name }
function mapGenderItem(item: any): GenderOption {
  const id: string = item?.id ?? item?.genderId ?? item?.code ?? ''
  const display: string =
    item?.name ?? item?.genderDisplayName ?? item?.genderName ??
    (id === 'M' ? 'Male' : id === 'F' ? 'Female' : id === 'O' ? 'Other' : String(id))
  return { id: String(id), name: String(display) }
}

export async function getGenders(): Promise<GenderOption[]> {
  const response = await api.get('/reference/genders')
  const data = Array.isArray(response.data) ? response.data : []
  return data.map(mapGenderItem)
}

export interface OptionItem {
  id: string
  name: string
}

function mapOccupationItem(item: any): OptionItem {
  const id = item?.id ?? item?.occupationId ?? item?.code ?? ''
  const name = item?.occupationDescription ?? item?.name ?? String(id)
  return { id: String(id), name: String(name) }
}

function mapMaritalStatusItem(item: any): OptionItem {
  const id = item?.id ?? item?.maritalStatusId ?? item?.code ?? ''
  const name = item?.name ??
    (id === 'U' ? 'Single' : id === 'M' ? 'Married' : id === 'D' ? 'Divorced' : id === 'W' ? 'Widowed' : String(id))
  return { id: String(id), name: String(name) }
}

export async function getOccupations(): Promise<OptionItem[]> {
  const response = await api.get('/reference/occupations')
  const data = Array.isArray(response.data) ? response.data : []
  return data.map(mapOccupationItem)
}

export async function getMaritalStatuses(): Promise<OptionItem[]> {
  const response = await api.get('/reference/marital-statuses')
  const data = Array.isArray(response.data) ? response.data : []
  return data.map(mapMaritalStatusItem)
}


export interface AreaItem {
  id: string
  name: string
  cityId?: string
  stateId?: string
}

function mapAreaItem(item: any): AreaItem {
  const id = item?.id ?? item?.areaId ?? item?.code ?? ''
  const name = item?.name ?? item?.areaName ?? String(id)
  return { id: String(id), name: String(name) }
}

export async function searchAreas(query?: string): Promise<AreaItem[]> {
  const trimmed = (query ?? '').trim()
  if (!trimmed) return []

  const response = await api.get('/reference/areas/search-advanced', {
    params: { searchStr: trimmed, languageId: 1 }
  })

  const payload = response?.data ?? {}
  const basicAreaSearch = Array.isArray(payload.basicAreaSearch) ? payload.basicAreaSearch : []

  return basicAreaSearch.map((item: any) => {
    const id = item?.areaId ?? item?.id ?? ''
    const name = item?.areaName ?? item?.name ?? String(id)
    const cityId = item?.cityId
    const stateId = item?.stateId
    return { id: String(id), name: String(name), cityId: cityId ? String(cityId) : undefined, stateId: stateId ? String(stateId) : undefined }
  })
}

export async function getAreas(cityId: string, stateId: string): Promise<AreaItem[]> {
  if (!cityId || !stateId) return []
  const response = await api.get(`/reference/areas?cityId=${cityId}&stateId=${stateId}`)
  const data = Array.isArray(response?.data) ? response.data : []
  return data.map((item: any) => ({
    id: String(item?.id?.areaId ?? item?.areaId ?? ''),
    name: String(item?.areaName ?? item?.name ?? ''),
  }))
}

export interface CityItem {
  id: string
  name: string
  stateId?: string
}

export async function searchCities(query?: string): Promise<CityItem[]> {
  const trimmed = (query ?? '').trim()
  if (!trimmed) return []

  const response = await api.get('/reference/cities/search', {
    params: { searchStr: trimmed, languageId: 1 }
  })

  const data = Array.isArray(response?.data) ? response.data : []
  return data
    .filter((item: any) => !item?.error)
    .map((item: any) => {
      const id = item?.cityId ?? item?.id ?? ''
      const name = item?.cityName ?? item?.name ?? String(id)
      const stateId = item?.stateId
      return { id: String(id), name: String(name), stateId: stateId ? String(stateId) : undefined }
    })
}

export async function getCities(stateId?: string): Promise<CityItem[]> {
  const url = stateId ? `/reference/cities?stateId=${stateId}` : '/reference/cities'
  const response = await api.get(url)
  const data = Array.isArray(response?.data) ? response.data : []
  return data.map((item: any) => ({
    id: String(item?.id?.cityId ?? ''),
    name: String(item?.cityName ?? item?.name ?? ''),
  }))
}


export interface ClinicItem {
  id: string
  name: string
}

function mapClinicItem(item: any): ClinicItem {
  const id = item?.clinicId ?? ''
  const name = item?.clinicName ?? ''
  return { id: String(id), name: String(name) }
}

export async function getClinics(): Promise<ClinicItem[]> {
  const response = await api.get('/clinics/all')
  const data = Array.isArray(response?.data) ? response.data : []
  return data.map(mapClinicItem)
}

export interface FollowUpTypeItem {
  id: string
  followUpDescription: string
}

function mapFollowUpTypeItem(item: any): FollowUpTypeItem {
  const id = item?.id ?? item?.followUpTypeId ?? item?.code ?? ''
  const followUpDescription = item?.followUpDescription ?? item?.name ?? item?.description ?? String(id)
  return { id: String(id), followUpDescription: String(followUpDescription) }
}

export async function getFollowUpTypes(): Promise<FollowUpTypeItem[]> {
  const response = await api.get('/reference/follow-up-types')
  const data = Array.isArray(response?.data) ? response.data : []
  return data.map(mapFollowUpTypeItem)
}

<<<<<<< HEAD

export interface CountryItem {
=======
export interface StateItem {
>>>>>>> 4ba01682
  id: string
  name: string
}

<<<<<<< HEAD
export async function getCountries(): Promise<CountryItem[]> {
  const response = await api.get('/reference/countries')
  const data = Array.isArray(response?.data) ? response.data : []
  const countries = data.map(item => ({
    id: String(item?.id?.countryId ?? ''),
    name: String(item?.countryName ?? '')
  }))
  const seen = new Set();

  return countries.filter(item => {
    if (seen.has(item.id)) return false;
    seen.add(item.id);
    return true;
  });
}

export interface StateItem {
  id: string
  name: string
  countryId?: string
}

export async function getStates(countryId?: string): Promise<StateItem[]> {
  const url = countryId ? `/reference/states?countryId=${countryId}` : '/reference/states'
  const response = await api.get(url)
  const data = Array.isArray(response?.data) ? response.data : []
  return data.map((item: any) => ({
    id: String(item?.id?.stateId ?? ''),
    name: String(item?.stateName ?? ''),
  }))
}
=======
export async function getStates(countryId?: string, languageId: number = 1): Promise<StateItem[]> {
  try {
    const params: any = { languageId }
    if (countryId) {
      params.countryId = countryId
    }
    const response = await api.get('/reference/states', { params })
    const data = Array.isArray(response.data) ? response.data : []
    return data.map((item: any) => {
      // State entity has embedded id with stateId
      const id = item?.id?.id ?? item?.id ?? item?.stateId ?? ''
      // Priority: stateName from state_translations.state_name (from database), then name, then id
      const name = item?.stateName ?? item?.name ?? String(id)
      return { id: String(id), name: String(name) }
    })
  } catch (error) {
    console.error('Error fetching states:', error)
    return []
  }
}

// Helper function to get state name by stateId (fetches translation)
export async function getStateNameByStateId(stateId: string, languageId: number = 1): Promise<string | null> {
  try {
    // First try to get from all states
    const allStates = await getStates()
    const state = allStates.find(s => {
      const matches = s.id === stateId || 
                     s.id?.toUpperCase() === stateId.toUpperCase() ||
                     String(s.id) === String(stateId)
      return matches
    })
    if (state && state.name && state.name !== state.id) {
      return state.name
    }
    
    // If not found or name is just the ID, try using getAreaDetails with a dummy area
    // Actually, we can't do that without an area name
    
    // Return null if we can't find a proper name
    return null
  } catch (error) {
    console.error('Error fetching state name by stateId:', error)
    return null
  }
}

export async function getAreaDetails(areaName: string, languageId: number = 1): Promise<{ stateName?: string; stateId?: string; cityName?: string; cityId?: string } | null> {
  try {
    const response = await api.get('/reference/areas/details', {
      params: { areaName, languageId }
    })
    const data = response?.data ?? {}
    if (data.error) {
      console.error('Error getting area details:', data.error)
      return null
    }
    return {
      stateName: data.stateName,
      stateId: data.stateId,
      cityName: data.cityName,
      cityId: data.cityId
    }
  } catch (error) {
    console.error('Error fetching area details:', error)
    return null
  }
}
>>>>>>> 4ba01682
<|MERGE_RESOLUTION|>--- conflicted
+++ resolved
@@ -164,17 +164,12 @@
   return data.map(mapFollowUpTypeItem)
 }
 
-<<<<<<< HEAD
 
 export interface CountryItem {
-=======
-export interface StateItem {
->>>>>>> 4ba01682
-  id: string
-  name: string
-}
-
-<<<<<<< HEAD
+  id: string
+  name: string
+}
+
 export async function getCountries(): Promise<CountryItem[]> {
   const response = await api.get('/reference/countries')
   const data = Array.isArray(response?.data) ? response.data : []
@@ -194,19 +189,8 @@
 export interface StateItem {
   id: string
   name: string
-  countryId?: string
-}
-
-export async function getStates(countryId?: string): Promise<StateItem[]> {
-  const url = countryId ? `/reference/states?countryId=${countryId}` : '/reference/states'
-  const response = await api.get(url)
-  const data = Array.isArray(response?.data) ? response.data : []
-  return data.map((item: any) => ({
-    id: String(item?.id?.stateId ?? ''),
-    name: String(item?.stateName ?? ''),
-  }))
-}
-=======
+}
+
 export async function getStates(countryId?: string, languageId: number = 1): Promise<StateItem[]> {
   try {
     const params: any = { languageId }
@@ -275,4 +259,3 @@
     return null
   }
 }
->>>>>>> 4ba01682
